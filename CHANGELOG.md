# Change Log

All notable changes to this project will be documented in this file.

The format is based on [Keep a Changelog](http://keepachangelog.com/) 
and this project adheres to [Semantic Versioning](http://semver.org/).

## [Unreleased]

### Added

- Percentage of nulls reported via console.
- new top-level `load_csv()` function makes it easier for users by avoiding any pandas knowledge.
- New top-level `load_dermatology()` function that returns a dataframe with a multiclass derm dataset
- New properties on `SupervisedModelTrainer`: `.class_labels` and `.number_of_classes`
- Nice printout when training that shows how many and which classes for classification tasks
- Confusion matrices available via console `TrainedSupervisedModel.print_confusion_matrix()`
    or plots `TrainedSupervisedModel.confusion_matrix_plot()`
- `DataframeNullValueFilter` now raises a helpful error that identifies columns that are entirely null.
- `SupervisedModelTrainer` now warns users about columns/features with high and low cardinality.
<<<<<<< HEAD
- Optional `binary_positive_label` argument for binary classification tasks
- new categorical levels module saved during training for prediction pipelines
- Prediction target column is checked for missing rows when creating a trainer.
- New missing target module with tests.
- Imputation transformer now warns users about unseen factors during prediction use.
- `SupervisedModelTrainer` now has additional properties: `class_labels` and `number_of_classes`
- new test helpers for robust dataframe and series equality assertions
=======
- 9 new sample healthcare data sets from the [UCI Machine Learning Repository](https://archive.ics.uci.edu/ml/datasets.html).
>>>>>>> 4e415b78

### Changed

- Catalyst db validation test now makes it's own safely named database and table, runs the test then cleans it up. This
eliminated the need for .mdf fixtures on appveyor.
- validate_catalyst_prediction_sam_connection made much more robust with tests.
- Conda environment files cleaned up substantially, speeding up builds.
- Release preparation notes moved out of README and into a separate doc.
- More robust metrics that deal with binary or multi-class support better
- Changed all classification scoring defaults from `roc_auc` (binary only) to `accuracy` (binary and multiclass)
- Removed need for binary classification tasks to have a 'Y'/'N' in the
prediction column. This can now be anything, and healthcareai tries to guess
which is the positive class if it is not specified. Positive class is displayed
in console output and on ROC/PR plots.
- New imputation strategy around categorical variables with updated pipelines.
- Removed categorical imputation, as we felt it inappropriate.
- Consolidated validator functions into a module.
- More robust transformers and filters with augmented testing.
- Accuracy is default scoring metric for all classification tasks.
- Decorators for `supervised_model_trainer` is now simplified, and debug option is no longer an option.

### Fixed

- Feature importance plots now have a configurable limit to the amount of features they show with a default of 15.
- Dataframe column filter handles None gracefully. For example, if no grain column is specified.
- Getting started section of README vastly improved
- Bug that was imputing prediction target data during trainig.
- Predictions no longer fail when categorical factors present during training were missing in prediction.

### Deprecated

### Removed

## [1.0] - 2017-08-15

**Note this is a major release and most of the API has changed. Please consult the documentation for full details**

### Added

- SupervisedModelTrainer class: the main simple API
- AdvancedSupervisedModelTrainer class: the main advanced user API
- TrainedSupervisedModel class: the object returned after training that is easy to .save(). It has many convenience functions to get metrics, graphs, and contains the trained model, a feature model and the data preparation pipeline which makes deployment simple.
- SupervisedModelTrainer.ensemble()
- Lasso, KNN
- AzureBlogStorageHelper class to make storing text & pickled objects simple.
- table_archiver() utility function makes it easy to create a timestamped history from any table.
- Five new combinations of prediction dataframes to make deployment easy and flexible.
- Database connection helpers for MSSQL, MySQL, SQLite
- file I/O utilities for pickling objects or JSON
- many new dataframe filters and transformers that are used in the SupervisedModelTrainer or can be used individually.
- feature scaling transformer
- Architecture diagram and document
- Examples split into training and prediction
- Randomized hyperparameter search by default on SupervisedModelTrainer

### Changed

- load_diabetes(): a built in sample dataset rather than manually digging around for the .csv file.
- Better PR/ROC plots w/ ideal cutoffs marked
- Better metrics
- Google style docstrings on most functions
- Much more helpful error messages
- Lots of code simplification and decoupling
- 126 new tests (up from 11)

### Fixed

- [Many, many things](https://github.com/HealthCatalyst/healthcareai-py/issues/163)

### Removed

- DevelopTrainedSupervisedModel **entire class**
- DeploySupervisedModel **entire class**
- model_eval.clfreport()
- model_eval.findtopthreefactors()
- filters.remove_datetime_columns()

## [0.1.8] - 2017-02-16

### Added

- Added changelog
- Changed all docs to markdown
- added `setup.cfg` and some functions in `setup.py` for PyPI
- `mkdocs.yml` for readthedocs hosting
- Conda environment files

### Changed

- Lots of documentation, especially around installation on the various platforms.
- Removed doc templates and css now that docs will live on readthedocs

### Fixed

- example jupyter notebook

## [0.1.7] - 2016-11-01

### Added

This release encompasses basic healthcare ML functionality:

- Model comparison between random forest and logistic regression algorithms
- Model deployment to SQL Server, providing top-three most important features
- Imputation (column mean for numeric and column mode for categorical)
- Hyperparameter tuning, using mtry and number of trees for random forest
- Plots
    - ROC 
    - Random forest feature ranking
- Model performance evaluated via AU_ROC and AU_PR
- First release after setting up the following infrastructure:
    - AppveyorCI
    - Sphinx
    - Nose unit testing
    - Docker

[Unreleased]: https://github.com/HealthCatalyst/healthcareai-py/compare/v0.1.7...HEAD
[0.1.7]: https://github.com/HealthCatalyst/healthcareai-py/releases/tag/v0.1.7-beta<|MERGE_RESOLUTION|>--- conflicted
+++ resolved
@@ -18,7 +18,7 @@
     or plots `TrainedSupervisedModel.confusion_matrix_plot()`
 - `DataframeNullValueFilter` now raises a helpful error that identifies columns that are entirely null.
 - `SupervisedModelTrainer` now warns users about columns/features with high and low cardinality.
-<<<<<<< HEAD
+- 9 new sample healthcare data sets from the [UCI Machine Learning Repository](https://archive.ics.uci.edu/ml/datasets.html).
 - Optional `binary_positive_label` argument for binary classification tasks
 - new categorical levels module saved during training for prediction pipelines
 - Prediction target column is checked for missing rows when creating a trainer.
@@ -26,9 +26,6 @@
 - Imputation transformer now warns users about unseen factors during prediction use.
 - `SupervisedModelTrainer` now has additional properties: `class_labels` and `number_of_classes`
 - new test helpers for robust dataframe and series equality assertions
-=======
-- 9 new sample healthcare data sets from the [UCI Machine Learning Repository](https://archive.ics.uci.edu/ml/datasets.html).
->>>>>>> 4e415b78
 
 ### Changed
 
