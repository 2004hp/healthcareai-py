<<<<<<< HEAD
"""Dataset loading utilities."""

import os
=======
from os.path import dirname
from os.path import join
>>>>>>> 4e415b78
import pandas as pd


def load_data(data_file_name):
    """Load data from module_path/data/data_file_name.

    Args:
        data_file_name (str) : Name of csv file to be loaded from
        module_path/data/data_file_name. Example: 'diabetes.csv'

    Returns:
<<<<<<< HEAD
        Pandas.core.frame.DataFrame: A pandas dataframe
=======
        Pandas.core.frame.DataFrame: A pandas dataframe containing the loaded data.
>>>>>>> 4e415b78

    Examples:
        >>> load_data('diabetes.csv')
    """
<<<<<<< HEAD
    file_path = os.path.join(os.path.dirname(__file__), 'data', data_file_name)

=======
    file_path = join(dirname(__file__), 'data', data_file_name)
>>>>>>> 4e415b78
    return pd.read_csv(file_path, na_values=['None'])


def load_acute_inflammations():
    """
    Loads the Acute Inflammations dataset from the UCI ML Library

    URL: https://archive.ics.uci.edu/ml/datasets/Acute+Inflammations

    Note: The dataset contains the following columns:
        `PatientID`: Patient Identifier
        `Temperature`: Temperature of patient { 35C-42C }
        `Nausea`: Occurrence of nausea { 1, 0 }
        `LumbarPain`: Lumbar pain { 1, 0 }
        `UrinePushing`: Urine pushing (continuous need for urination) { 1, 0 }
        `MicturitionPain`: Micturition pains { 1, 0 }
        `UrethralBurning`: Burning of urethra, itch, swelling of urethra outlet { 1, 0 }
        `Inflammation`: Inflammation of urinary bladder { 1, 0 }
        `Nephritis`: Nephritis of renal pelvis origin { 1, 0 }
    """
    return load_data('acute_inflammations.csv')


def load_cervical_cancer():
    """
    Loads the Cervical Cancer (Risk Factors) dataset from the UCI ML Library

    URL: https://archive.ics.uci.edu/ml/datasets/Cervical+cancer+%28Risk+Factors%29

    Note: The dataset contains the following columns:
        `PatientID`: Patient Identifier
        Age
        Number of sexual partners
        First sexual intercourse (age)
        Num of pregnancies
        Smokes
        Smokes (years)
        Smokes (packs/year)
        Hormonal Contraceptives
        Hormonal Contraceptives (years)
        IUD
        IUD (years)
        STDs
        STDs (number)
        STDs:condylomatosis
        STDs:cervical condylomatosis
        STDs:vaginal condylomatosis
        STDs:vulvo-perineal condylomatosis
        STDs:syphilis
        STDs:pelvic inflammatory disease
        STDs:genital herpes
        STDs:molluscum contagiosum
        STDs:AIDS
        STDs:HIV
        STDs:Hepatitis B
        STDs:HPV
        STDs: Number of diagnosis
        STDs: Time since first diagnosis
        STDs: Time since last diagnosis
        Dx:Cancer
        Dx:CIN
        Dx:HPV
        Dx
        Hinselmann: target variable
        Schiller: target variable
        Cytology: target variable
        Biopsy: target variable
    """
    return load_data('cervical_cancer.csv')


def load_diabetes():
<<<<<<< HEAD
    """Load and return the diabetes dataset."""
    return load_data('diabetes.csv')


def load_dermatology():
    """
    Load a dermatology dataset for multi class classification.

    Dataset from http://archive.ics.uci.edu/ml/datasets/dermatology

    Note: the dataset contains two columns named `target_str` and `target_num`.
        `target_str` contains strings, e.g. 'one', 'two', 'three', ...
        `target_num` contains numbers, e.g. 1, 2, 3, ...
        Choose one variable as a classification outcome and drop the other one.
    """
    return load_data('dermatology_multiclass_data.csv')
=======
    """
    Loads the healthcare.ai sample diabetes dataset

    Note: The dataset contains the following columns:
        PatientEncounterID
        PatientID
        SystolicBPNBR
        LDLNBR
        A1CNBR
        GenderFLG
        ThirtyDayReadmitFLG
    """
    return load_data('diabetes.csv')


def load_diagnostic_breast_cancer():
    """
    Loads the Wisconsin Diagnostic Breast Cancer dataset from the UCI ML Library

    URL: https://archive.ics.uci.edu/ml/datasets/Breast+Cancer+Wisconsin+%28Diagnostic%29

    Note: The dataset contains the following columns:
        `ID`: ID number
        `Diagnosis`: Diagnosis (M = malignant, B = benign)

        Ten real-valued features are computed for each cell nucleus:

        `Radius`: radius (mean of distances from center to points on the perimeter)
        `Texture`: texture (standard deviation of gray-scale values)
        `Perimeter`: perimeter
        `Area`: area
        `Smoothness`: smoothness (local variation in radius lengths)
        `Compactness`: compactness (perimeter^2 / area - 1.0)
        `Concavity`: concavity (severity of concave portions of the contour)
        `ConcavePoints`: concave points (number of concave portions of the contour)
        `Symmetry`: symmetry
        `FractalDimension`: fractal dimension ("coastline approximation" - 1)

        For each of these ten features, the mean, standard error, and "worst"
        or largest (mean of the three largest values) of these features were
        computed for each image, resulting in 30 features. Features ending with
        "M" indicate Mean Radius. Features ending with "S" indicate Standard
        Error. Features ending with "W" indicate Worst Radius.
    """
    return load_data('diagnostic_breast_cancer.csv')


def load_fertility():
    """
    Loads the Fertility dataset from the UCI ML Library

    URL: https://archive.ics.uci.edu/ml/datasets/Fertility

    Note: The dataset contains the following columns:
        `PatientID`: Patient Identifier
        `Season`: Season in which the analysis was performed. 1) winter,
            2) spring, 3) Summer, 4) fall. (-1, -0.33, 0.33, 1)
        `Age`: Age at the time of analysis. 18-36 (0, 1)
        `ChildishDiseases`: Childish diseases (ie , chicken pox, measles, mumps,
            polio)	1) yes, 2) no. (0, 1)
        `Trauma`: Accident or serious trauma 1) yes, 2) no. (0, 1)
        `SurgicalIntervention`: Surgical intervention 1) yes, 2) no. (0, 1)
        `HighFevers`: High fevers in the last year 1) less than three months
            ago, 2) more than three months ago, 3) no. (-1, 0, 1)
        `AlcoholConsumption`: Frequency of alcohol consumption 1) several times
            a day, 2) every day, 3) several times a week, 4) once a week,
            5) hardly ever or never (0, 1)
        `SmokingHabit`: Smoking habit 1) never, 2) occasional 3) daily.
            (-1, 0, 1)
        `SittingHours`: Number of hours spent sitting per day ene-16 (0, 1)
        `Diagnosis`: Diagnosis normal (N), altered (O)
    """
    return load_data('fertility.csv')


def load_heart_disease():
    """
    Loads the Stratlog (Heart) dataset from the UCI ML Library

    URL: https://archive.ics.uci.edu/ml/datasets/Statlog+%28Heart%29

    Note: The dataset contains the following columns:
        `PatientID`: Patient Identifier
        `Age`: age
        `Sex`: sex
        `ChestPainType`: chest pain type (4 values)
        `BloodPressure`: resting blood pressure
        `Cholesterol`: serum cholesterol in mg/dl
        `BloodSugar`: fasting blood sugar > 120 mg/dl
        `EC_Results`: resting electrocardiographic results (values 0,1,2)
        `MaxHeartRate`: maximum heart rate achieved
        `Angina`: exercise induced angina
        `OldPeak`: oldpeak = ST depression induced by exercise relative to rest
        `PeakSlope`: the slope of the peak exercise ST segment
        `MajorVessels`: number of major vessels (0-3) colored by flourosopy
        `Thal`: thal: 3 = normal; 6 = fixed defect; 7 = reversable defect
        `Outcome`: Absence (1) or presence (2) of heart disease
    """
    return load_data('heart_disease.csv')


def load_mammographic_masses():
    """
    Loads the Mammographic Mass dataset from the UCI ML Library

    URL: https://archive.ics.uci.edu/ml/datasets/Mammographic+Mass

    Note: The dataset contains the following columns:
        `PatientID`: Patient Identifier
        `BiRadsAssessment`: BI-RADS assessment: 1 to 5 (ordinal,
            non-predictive)
        `Age`: patient's age in years (integer)
        `Shape`: mass shape: round=1 oval=2 lobular=3 irregular=4 (nominal)
        `Margin`: mass margin: circumscribed=1 microlobulated=2 obscured=3
            ill-defined=4 spiculated=5 (nominal)
        `Density`: mass density high=1 iso=2 low=3 fat-containing=4 (ordinal)
        `Severity`: benign=0 or malignant=1 (binominal, goal field!)
    """
    return load_data('mammographic_masses.csv')


def load_pima_indians_diabetes():
    """
    Loads the PIMA Indians Diabetes dataset from the UCI ML Library

    URL: https://archive.ics.uci.edu/ml/datasets/Pima+Indians+Diabetes

    Note: The dataset contains the following columns:
        `PatientID`: Patient Identifier
        `Pregnancies`: Number of times pregnant
        `PlasmaGlucose`: Plasma glucose concentration a 2 hours in an oral
            glucose tolerance test
        `DiastolicBP`: Diastolic blood pressure (mm Hg)
        `TricepSkinfoldThickness`: Triceps skin fold thickness (mm)
        `Insulin`: 2-Hour serum insulin (mu U/ml)
        `BMI`: Body mass index (weight in kg/(height in m)^2)
        `DiabetesPedigreeFunction`: Diabetes pedigree function
        `Age`: Age (years)
        `Diabetes`: Class variable (Y or N)
    """
    return load_data('pima_indians_diabetes.csv')


def load_prognostic_breast_cancer():
    """
    Loads the Wisconsin Prognostic Breast Cancer dataset from the UCI ML Library

    URL: https://archive.ics.uci.edu/ml/datasets/Breast+Cancer+Wisconsin+%28Prognostic%29

    Note: The dataset contains the following columns:
        `ID`: ID number
        `Outcome`: Outcome (R = recur, N = nonrecur)
        `Time`: Time (recurrence time if field 2 = R, disease-free time if field 2	= N)
        `TumorSize`: diameter of the excised tumor in centimeters
        `LymphNodeStatus`: number of positive axillary lymph nodes observed at time of surgery

        Ten real-valued features are computed for each cell nucleus:

        `Radius`: radius (mean of distances from center to points on the perimeter)
        `Texture`: texture (standard deviation of gray-scale values)
        `Perimeter`: perimeter
        `Area`: area
        `Smoothness`: smoothness (local variation in radius lengths)
        `Compactness`: compactness (perimeter^2 / area - 1.0)
        `Concavity`: concavity (severity of concave portions of the contour)
        `ConcavePoints`: concave points (number of concave portions of the contour)
        `Symmetry`: symmetry
        `FractalDimension`: fractal dimension ("coastline approximation" - 1)

        For each of these ten features, the mean, standard error, and "worst"
        or largest (mean of the three largest values) of these features were
        computed for each image, resulting in 30 features. Features ending with
        "M" indicate Mean Radius. Features ending with "S" indicate Standard
        Error. Features ending with "W" indicate Worst Radius.
    """
    return load_data('prognostic_breast_cancer.csv')


def load_thoracic_surgery():
    """
    Loads the Thoracic Surgery dataset from the UCI ML Library

    URL: https://archive.ics.uci.edu/ml/datasets/Thoracic+Surgery+Data

    Note: The dataset contains the following columns:
        `PatientID`: Patient Identifier
        `DGN`: Diagnosis - specific combination of ICD-10 codes for primary and secondary as well
            multiple tumours if any (DGN3,DGN2,DGN4,DGN6,DGN5,DGN8,DGN1)
        `PRE4`: Forced vital capacity - FVC (numeric)
        `PRE5`: Volume that has been exhaled at the end of the first second of forced
            expiration - FEV1 (numeric)
        `PRE6`: Performance status - Zubrod scale (PRZ2,PRZ1,PRZ0)
        `PRE7`: Pain before surgery (T,F)
        `PRE8`: Haemoptysis before surgery (T,F)
        `PRE9`: Dyspnoea before surgery (T,F)
        `PRE10`: Cough before surgery (T,F)
        `PRE11`: Weakness before surgery (T,F)
        `PRE14`: T in clinical TNM - size of the original tumour, from OC11 (smallest) to OC14
            (largest) (OC11,OC14,OC12,OC13)
        `PRE17`: Type 2 DM - diabetes mellitus (T,F)
        `PRE19`: MI up to 6 months (T,F)
        `PRE25`: PAD - peripheral arterial diseases (T,F)
        `PRE30`: Smoking (T,F)
        `PRE32`: Asthma (T,F)
        `AGE`: Age at surgery (numeric)
        `Risk1Y`: 1 year survival period - (T)rue value if died (T,F)
    """
    return load_data('thoracic_surgery.csv')
>>>>>>> 4e415b78
<|MERGE_RESOLUTION|>--- conflicted
+++ resolved
@@ -1,11 +1,8 @@
-<<<<<<< HEAD
 """Dataset loading utilities."""
 
 import os
-=======
 from os.path import dirname
 from os.path import join
->>>>>>> 4e415b78
 import pandas as pd
 
 
@@ -17,21 +14,13 @@
         module_path/data/data_file_name. Example: 'diabetes.csv'
 
     Returns:
-<<<<<<< HEAD
         Pandas.core.frame.DataFrame: A pandas dataframe
-=======
-        Pandas.core.frame.DataFrame: A pandas dataframe containing the loaded data.
->>>>>>> 4e415b78
 
     Examples:
         >>> load_data('diabetes.csv')
     """
-<<<<<<< HEAD
     file_path = os.path.join(os.path.dirname(__file__), 'data', data_file_name)
 
-=======
-    file_path = join(dirname(__file__), 'data', data_file_name)
->>>>>>> 4e415b78
     return pd.read_csv(file_path, na_values=['None'])
 
 
@@ -104,24 +93,6 @@
 
 
 def load_diabetes():
-<<<<<<< HEAD
-    """Load and return the diabetes dataset."""
-    return load_data('diabetes.csv')
-
-
-def load_dermatology():
-    """
-    Load a dermatology dataset for multi class classification.
-
-    Dataset from http://archive.ics.uci.edu/ml/datasets/dermatology
-
-    Note: the dataset contains two columns named `target_str` and `target_num`.
-        `target_str` contains strings, e.g. 'one', 'two', 'three', ...
-        `target_num` contains numbers, e.g. 1, 2, 3, ...
-        Choose one variable as a classification outcome and drop the other one.
-    """
-    return load_data('dermatology_multiclass_data.csv')
-=======
     """
     Loads the healthcare.ai sample diabetes dataset
 
@@ -135,6 +106,20 @@
         ThirtyDayReadmitFLG
     """
     return load_data('diabetes.csv')
+
+
+def load_dermatology():
+    """
+    Load a dermatology dataset for multi class classification.
+
+    Dataset from http://archive.ics.uci.edu/ml/datasets/dermatology
+
+    Note: the dataset contains two columns named `target_str` and `target_num`.
+        `target_str` contains strings, e.g. 'one', 'two', 'three', ...
+        `target_num` contains numbers, e.g. 1, 2, 3, ...
+        Choose one variable as a classification outcome and drop the other one.
+    """
+    return load_data('dermatology_multiclass_data.csv')
 
 
 def load_diagnostic_breast_cancer():
@@ -329,5 +314,4 @@
         `AGE`: Age at surgery (numeric)
         `Risk1Y`: 1 year survival period - (T)rue value if died (T,F)
     """
-    return load_data('thoracic_surgery.csv')
->>>>>>> 4e415b78
+    return load_data('thoracic_surgery.csv')