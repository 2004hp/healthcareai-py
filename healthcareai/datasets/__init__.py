from .base import load_acute_inflammations
from .base import load_cervical_cancer
from .base import load_diabetes
<<<<<<< HEAD
from .base import load_dermatology


__all__ = [
    'load_diabetes',
    'load_dermatology'
=======
from .base import load_diagnostic_breast_cancer
from .base import load_fertility
from .base import load_heart_disease
from .base import load_mammographic_masses
from .base import load_pima_indians_diabetes
from .base import load_prognostic_breast_cancer
from .base import load_thoracic_surgery

__all__ = [
    'load_acute_inflammations',
    'load_cervical_cancer',
    'load_diabetes',
    'load_diagnostic_breast_cancer',
    'load_fertility',
    'load_heart_disease',
    'load_mammographic_masses',
    'load_pima_indians_diabetes',
    'load_prognostic_breast_cancer',
    'load_thoracic_surgery'
>>>>>>> 4e415b78
]<|MERGE_RESOLUTION|>--- conflicted
+++ resolved
@@ -1,14 +1,6 @@
 from .base import load_acute_inflammations
 from .base import load_cervical_cancer
 from .base import load_diabetes
-<<<<<<< HEAD
-from .base import load_dermatology
-
-
-__all__ = [
-    'load_diabetes',
-    'load_dermatology'
-=======
 from .base import load_diagnostic_breast_cancer
 from .base import load_fertility
 from .base import load_heart_disease
@@ -16,6 +8,8 @@
 from .base import load_pima_indians_diabetes
 from .base import load_prognostic_breast_cancer
 from .base import load_thoracic_surgery
+from .base import load_dermatology
+
 
 __all__ = [
     'load_acute_inflammations',
@@ -28,5 +22,5 @@
     'load_pima_indians_diabetes',
     'load_prognostic_breast_cancer',
     'load_thoracic_surgery'
->>>>>>> 4e415b78
+    'load_dermatology'
 ]