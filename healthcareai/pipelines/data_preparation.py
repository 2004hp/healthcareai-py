"""Data preparation pipelines."""
from sklearn.pipeline import Pipeline

from healthcareai.common.transformers import DataFrameImputer, \
    DataFrameCreateDummyVariables
from healthcareai.common.filters import DataframeColumnSuffixFilter, \
    DataframeColumnRemover, DataframeNullValueFilter


def training_pipeline(predicted_column, grain_column, impute=True):
    """
    Builds the data preparation pipeline.

    The prediction pipeline should be fit with the same data used to fit this.

    Sequentially runs transformers and filters to clean and prepare the data.

    1. Remove columns with DTS suffix.
    2. Remove grain column.
    3. Optional imputation of numeric columns.
    4. Create dummy variables for categorical columns.
    5. Drop rows with null values (for example if imputation was not done).
    
    Note advanced users may wish to use their own custom pipeline.

    Args:
        predicted_column (str): prediction column
        grain_column (str): grain column
        impute (bool): to impute numeric columns

    Returns:
        sklearn.pipeline.Pipeline: The training pipeline
    """

    # Note: this could be done more elegantly using FeatureUnions _if_ you are
    # not using pandas dataframes for inputs of the later pipelines as
    # FeatureUnion intrinsically converts outputs to numpy arrays.pp
    pipeline = Pipeline([
        ('remove_DTS_columns', DataframeColumnSuffixFilter()),
        ('remove_grain_column', DataframeColumnRemover(grain_column)),
        # TODO we need to think about making this optional to solve the problem
        # TODO of rare and very predictive values
        # Perform one of two basic imputation methods
        # TODO we need to think about making this optional to solve the problem of rare and very predictive values
        ('imputation', DataFrameImputer(impute=impute, excluded_columns=predicted_column, verbose=True)),
        ('create_dummy_variables', DataFrameCreateDummyVariables(excluded_columns=[predicted_column])),
        ('null_row_filter', DataframeNullValueFilter(excluded_columns=None)),
    ])

    return pipeline


def prediction_pipeline(predicted_column, grain_column):
    """
    Builds the data preparation pipeline.

    This should be fit with the same data used to fit the training pipeline.

    Sequentially runs transformers and filters to clean and prepare the data.

    1. Remove columns with DTS suffix.
    2. Remove grain column.
    3. Imputation of numeric columns.
    4. Create dummy variables for categorical columns.
    5. Drop rows with null values excluding predicted column.

    Note advanced users may wish to use their own custom pipeline.

    Args:
        predicted_column (str): prediction column
        grain_column (str): grain column

    Returns:
        sklearn.pipeline.Pipeline: The prediction pipeline
    """

    pipeline = Pipeline([
        ('remove_DTS_columns', DataframeColumnSuffixFilter()),
        ('remove_grain_column', DataframeColumnRemover(grain_column)),
        # TODO we need to think about making this optional to solve the problem
        # TODO of rare and very predictive values
<<<<<<< HEAD
        ('imputation', DataFrameImputer(impute=True, excluded_columns=predicted_column)),
=======
        ('imputation', DataFrameImputer(impute=True, verbose=False)),
>>>>>>> 69b9f285
        ('create_dummy_variables', DataFrameCreateDummyVariables(excluded_columns=[predicted_column])),
        ('null_row_filter', DataframeNullValueFilter(excluded_columns=[predicted_column])),
    ])

    return pipeline<|MERGE_RESOLUTION|>--- conflicted
+++ resolved
@@ -79,11 +79,7 @@
         ('remove_grain_column', DataframeColumnRemover(grain_column)),
         # TODO we need to think about making this optional to solve the problem
         # TODO of rare and very predictive values
-<<<<<<< HEAD
-        ('imputation', DataFrameImputer(impute=True, excluded_columns=predicted_column)),
-=======
-        ('imputation', DataFrameImputer(impute=True, verbose=False)),
->>>>>>> 69b9f285
+        ('imputation', DataFrameImputer(impute=True, excluded_columns=predicted_column, verbose=False)),
         ('create_dummy_variables', DataFrameCreateDummyVariables(excluded_columns=[predicted_column])),
         ('null_row_filter', DataframeNullValueFilter(excluded_columns=[predicted_column])),
     ])
