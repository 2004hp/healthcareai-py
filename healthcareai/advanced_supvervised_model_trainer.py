--- conflicted
+++ resolved
@@ -118,9 +118,6 @@
         """
         y = np.squeeze(self.dataframe[[self.predicted_column]])
         X = self.dataframe.drop([self.predicted_column], axis=1)
-        # Save off a copy of the column names before converting to a numpy array
-        self.columns = X.columns.values
-        X = X.as_matrix()
 
         # Save off a copy of the column names before converting to a numpy array
         self.columns = X.columns.values
@@ -525,8 +522,6 @@
             fit_pipeline=self.pipeline,
             model_type=self.model_type,
             column_names=self.columns,
-<<<<<<< HEAD
-=======
             grain_column=self.grain_column,
             prediction_column=self.predicted_column,
             test_set_predictions=test_set_predictions,
@@ -537,83 +532,6 @@
 
         return trained_supervised_model
 
-    def _create_trained_supervised_model_nn(self, algorithm, include_factor_model=True):
-        """
-        Trains an algorithm, prepares metrics, builds and returns a TrainedSupervisedModel
-
-        Args:
-            algorithm (sklearn.base.BaseEstimator): The scikit learn algorithm, ready to fit.
-            include_factor_model (bool): Trains a model for top factors. Defaults to True
-
-        Returns:
-            TrainedSupervisedModel: a TrainedSupervisedModel
-        """
-        # Get time before model training
-        t0 = time.time()
-
-        ## testing
-        '''
-        from sklearn.preprocessing import Normalizer
-        scaler = Normalizer().fit(self.x_train)
-        self.x_train = scaler.transform(self.x_train)
-        self.X_test = scaler.transform(self.X_test)
-        ''' 
-        column_names = self.X_test.columns.values
-        self.x_train = np.array(self.x_train)
-        self.X_test = np.array(self.X_test)
-        self.y_train = np.array(self.y_train)
-        self.y_test = np.array(self.y_test)
-        print(self.x_train[:10])
-
-        print('start training...')
-        result = algorithm.fit(self.x_train, self.y_train)
-        print('\nBest trained hyper-parameter set is:\n')
-        print(result.best_params_)
-        print('\nBest training accuracy is:\n')
-        print(result.best_score_)
-        print('\nHyper-parameter tuning has completed. \n')
-
-        # Build prediction sets for ROC/PR curve generation. Note this does increase the size of the TSM because the
-        # test set is saved inside the object as well as the calculated thresholds.
-        # See https://github.com/HealthCatalyst/healthcareai-py/issues/264 for a discussion on pros/cons
-        # PEP 8
-        test_set_predictions = None
-        test_set_class_labels = None
-        if self.is_classification:
-            # Save both the probabilities and labels
-            test_set_predictions = algorithm.predict_proba(self.X_test)
-            test_set_class_labels = algorithm.predict(self.X_test)
-            print('test_set_class_labels:', test_set_class_labels)
-            print('Classification report:')
-            print(classification_report(self.y_test, test_set_class_labels))
-            print('Confusion matrix:')
-            print(confusion_matrix(self.y_test, test_set_class_labels))
-            print('predict_proba ends.')
-        elif self.is_regression:
-            test_set_predictions = algorithm.predict(self.X_test)
-
-        if include_factor_model:
-            factor_model = hcai_factors.prepare_fit_model_for_factors(self.model_type, self.x_train, self.y_train)
-        else:
-            factor_model = None
-
-        trained_supervised_model = hcai_tsm.TrainedSupervisedModel(
-            model=algorithm,
-            feature_model=factor_model,
-            fit_pipeline=self.pipeline,
-            model_type=self.model_type,
-            column_names=self.columns,
->>>>>>> 2067e50b
-            grain_column=self.grain_column,
-            prediction_column=self.predicted_column,
-            test_set_predictions=test_set_predictions,
-            test_set_class_labels=test_set_class_labels,
-            test_set_actual=self.y_test,
-            metric_by_name=self.metrics(algorithm),
-            training_time=time.time() - t0)
-
-        return trained_supervised_model
-
     def validate_regression(self, model_name=None):
         """
         Raises error if not a regression trainer.
