--- conflicted
+++ resolved
@@ -9,26 +9,19 @@
 import healthcareai.pipelines.data_preparation as hcai_pipelines
 import healthcareai.trained_models.trained_supervised_model as hcai_tsm
 import healthcareai.common.cardinality_checks as hcai_ordinality
-<<<<<<< HEAD
 import healthcareai.common.missing_target_check as hcai_target_check
-from healthcareai.advanced_supvervised_model_trainer import \
-    AdvancedSupervisedModelTrainer
 from healthcareai.common.categorical_levels import calculate_categorical_frequencies
-=======
 from healthcareai.advanced_supvervised_model_trainer import AdvancedSupervisedModelTrainer
-from healthcareai.common.get_categorical_levels import get_categorical_levels
 from healthcareai.common.trainer_output import trainer_output
->>>>>>> c28b9730
 
 
 class SupervisedModelTrainer(object):
     """Train supervised models.
 
-    This class trains models using several common classifiers and regressors and
-    reports appropriate metrics.
+    This class trains models using several common classifiers and regressors
+    and reports appropriate metrics.
     """
 
-<<<<<<< HEAD
     def __init__(
             self,
             dataframe,
@@ -37,10 +30,7 @@
             impute=True,
             grain_column=None,
             binary_positive_label=None,
-            verbose=False):
-=======
-    def __init__(self, dataframe, predicted_column, model_type, impute=True, grain_column=None, verbose=True):
->>>>>>> c28b9730
+            verbose=True):
         """
         Set up a SupervisedModelTrainer.
 
@@ -71,39 +61,21 @@
         Args:
             dataframe (pandas.core.frame.DataFrame): The training data in a pandas dataframe
             predicted_column (str): The name of the prediction column
-<<<<<<< HEAD
-            model_type (str): the trainer type ('classification' or 'regression')
-            impute (bool): True to impute data (mean of numeric columns and mode of categorical ones). False to drop rows that contain any null values.
+            model_type (str): trainer type ('classification' or 'regression')
+            impute (bool): True to impute data (mean of numeric columns and mode of categorical ones). False to drop rows
+                that contain any null values.
             grain_column (str): The name of the grain column
             binary_positive_label (str|int): Optional positive class label for binary classification tasks.
-            verbose (bool): Set to true for verbose output. Defaults to False.
+            verbose (bool): Set to true for verbose output. Defaults to True.
 
         Raises:
             HealthcareAIError: Target column contains missing data.
-=======
-            model_type (str): the trainer type - 'classification' or 'regression'
-            impute (bool): True to impute data (mean of numeric columns and mode of categorical ones). False to drop
-               rows that contain any null values.
-            grain_column (str): The name of the grain column
-            verbose (bool): Set to true for verbose output. Defaults to True.
->>>>>>> c28b9730
         """
         self.predicted_column = predicted_column
         self.grain_column = grain_column
         self.binary_positive_label = binary_positive_label
 
-<<<<<<< HEAD
         hcai_target_check.missing_target_check(dataframe, predicted_column)
-=======
-        # Build the pipeline
-        # Note: Missing numeric values are imputed in prediction. If we don't impute, then some rows on the prediction
-        # data frame will be removed, which results in missing predictions.
-        pipeline = hcai_pipelines.full_pipeline(model_type, predicted_column, grain_column, impute=impute,
-                                                verbose=True)
-
-        prediction_pipeline = hcai_pipelines.full_pipeline(model_type, predicted_column, grain_column, impute=True,
-                                                           verbose=False)
->>>>>>> c28b9730
 
         # Low/high cardinality checks. Warn the user and allow them to proceed.
         hcai_ordinality.check_high_cardinality(dataframe, self.grain_column)
@@ -174,8 +146,9 @@
             TrainedSupervisedModel: A trained supervised model.
         """
         if self._advanced_trainer.model_type is 'classification':
-            return self.random_forest_classification(feature_importance_limit=feature_importance_limit,
-                                                     save_plot=save_plot)
+            return self.random_forest_classification(
+                feature_importance_limit=feature_importance_limit,
+                save_plot=save_plot)
         elif self._advanced_trainer.model_type is 'regression':
             return self.random_forest_regression()
 
@@ -186,20 +159,10 @@
         Returns:
             TrainedSupervisedModel: A trained supervised model.
         """
-<<<<<<< HEAD
-        with self.nice_training_output('KNN') as model:
-            model.trained_model = self._advanced_trainer.knn(
-                scoring_metric='accuracy',
-                hyperparameter_grid=None,
-                randomized_search=True)
-
-            return model.trained_model
-=======
         return self._advanced_trainer.knn(
-            scoring_metric='roc_auc',
+            scoring_metric='accuracy',
             hyperparameter_grid=None,
             randomized_search=True)
->>>>>>> c28b9730
 
     @trainer_output
     def random_forest_regression(self):
@@ -208,49 +171,29 @@
         Returns:
             TrainedSupervisedModel: A trained supervised model.
         """
-<<<<<<< HEAD
-        with self.nice_training_output('Random Forest Regression') as model:
-            model.trained_model = self._advanced_trainer.random_forest_regressor(
-                trees=200,
-                scoring_metric='neg_mean_squared_error',
-                randomized_search=True)
-
-            return model.trained_model
-
-    def random_forest_classification(self, feature_importance_limit=15,
-                                     save_plot=False):
-        """Train a random forest classification model, print metrics and show a feature importance plot.
-=======
         return self._advanced_trainer.random_forest_regressor(
             trees=200,
             scoring_metric='neg_mean_squared_error',
             randomized_search=True)
 
     @trainer_output
-    def random_forest_classification(self, feature_importance_limit=15, save_plot=False):
-        """Train a random forest classification model, print performance metrics and show a feature importance plot.
->>>>>>> c28b9730
+    def random_forest_classification(self, feature_importance_limit=15,
+                                     save_plot=False):
+        """Train random forest classification and show feature importance plot.
 
         Args:
-            feature_importance_limit (int): The maximum number of features to show in the feature importance plot
-            save_plot (bool): For the feature importance plot, True to save plot (will not display). False by default to
-                display.
-
-        Returns:
-            TrainedSupervisedModel: A trained supervised model.
-        """
-<<<<<<< HEAD
-        with self.nice_training_output('Random Forest Classification') as model:
-            model.trained_model = self._advanced_trainer.random_forest_classifier(
-                trees=200,
-                scoring_metric='accuracy',
-                randomized_search=True)
-=======
+            feature_importance_limit (int): The maximum number of features to
+                show in the feature importance plot
+            save_plot (bool): For the feature importance plot, True to save
+                plot (will not display). False by default to display.
+
+        Returns:
+            TrainedSupervisedModel: A trained supervised model.
+        """
         model = self._advanced_trainer.random_forest_classifier(
             trees=200,
-            scoring_metric='roc_auc',
+            scoring_metric='accuracy',
             randomized_search=True)
->>>>>>> c28b9730
 
         # Save or show the feature importance graph
         hcai_tsm.plot_rf_features_from_tsm(
@@ -268,15 +211,8 @@
         Returns:
             TrainedSupervisedModel: A trained supervised model.
         """
-<<<<<<< HEAD
-        with self.nice_training_output('Logistic Regression') as model:
-            model.trained_model = self._advanced_trainer.logistic_regression(
-                randomized_search=False)
-            return model.trained_model
-=======
         return self._advanced_trainer.logistic_regression(
             randomized_search=False)
->>>>>>> c28b9730
 
     @trainer_output
     def linear_regression(self):
@@ -285,14 +221,7 @@
         Returns:
             TrainedSupervisedModel: A trained supervised model.
         """
-<<<<<<< HEAD
-        with self.nice_training_output('Linear Regression') as model:
-            model.trained_model = self._advanced_trainer.linear_regression(
-                randomized_search=False)
-            return model.trained_model
-=======
         return self._advanced_trainer.linear_regression(randomized_search=False)
->>>>>>> c28b9730
 
     @trainer_output
     def lasso_regression(self):
@@ -301,14 +230,7 @@
         Returns:
             TrainedSupervisedModel: A trained supervised model.
         """
-<<<<<<< HEAD
-        with self.nice_training_output('Lasso Regression') as model:
-            model.trained_model = self._advanced_trainer.lasso_regression(
-                randomized_search=False)
-            return model.trained_model
-=======
         return self._advanced_trainer.lasso_regression(randomized_search=False)
->>>>>>> c28b9730
 
     @trainer_output
     def ensemble(self):
@@ -317,27 +239,20 @@
         Returns:
             TrainedSupervisedModel: A trained supervised model.
         """
-<<<<<<< HEAD
-        # TODO consider making a scoring parameter-which will require more logic
-        with self.nice_training_output('ensemble {}'.format(
-                self._advanced_trainer.model_type)) as model:
-            # Train the appropriate ensemble of models
-            if self._advanced_trainer.model_type is 'classification':
-                metric = 'accuracy'
-                model.trained_model = self._advanced_trainer.ensemble_classification(
-                    scoring_metric=metric)
-            elif self._advanced_trainer.model_type is 'regression':
-                # TODO stub
-                metric = 'neg_mean_squared_error'
-                model.trained_model = self._advanced_trainer.ensemble_regression(
-                    scoring_metric=metric)
-
-            print(
-                'Based on the scoring metric {}, the best algorithm found is: {}'.format(
-                    metric,
-                    model.trained_model.algorithm_name))
-
-            return model.trained_model
+        # TODO consider making a scoring parameter (which will need more logic
+        if self._advanced_trainer.model_type is 'classification':
+            metric = 'accuracy'
+            model = self._advanced_trainer.ensemble_classification(
+                scoring_metric=metric)
+        elif self._advanced_trainer.model_type is 'regression':
+            metric = 'neg_mean_squared_error'
+            model = self._advanced_trainer.ensemble_regression(
+                scoring_metric=metric)
+
+            print('Based on the scoring metric {}, the best algorithm found '
+                  'is: {}'.format(metric, model.algorithm_name))
+
+        return model
 
     @property
     def advanced_features(self):
@@ -346,62 +261,4 @@
 
         For advanced users only.
         """
-        return self._advanced_trainer
-
-    @contextmanager
-    def nice_training_output(self, model_name):
-        """
-        Wrap model training with nice console output before and after training.
-
-        This allows all algorithms to have consistent console output while
-        having custom training (or other) code.
-
-        Args:
-            model_name (str): The name of the model used for pretty printing.
-        """
-        # Instantiate a temporary Model object to facilitate the unique code in
-        # the context manager
-        temp_model = ContextManagerModel(model_name)
-
-        if self._advanced_trainer.is_classification:
-            print('\nTraining {} model on {} classes: {}\n'.format(
-                model_name,
-                self.number_of_classes,
-                self.class_labels))
-        else:
-            print('\nTraining {}\n'.format(temp_model.model_name))
-
-        # Give the model back to the context to allow for unique training code
-        yield temp_model
-
-        # Display the trained model metrics
-        temp_model.trained_model.print_training_results()
-
-
-class ContextManagerModel(object):
-    """A tiny class used by the `model_training` context manager."""
-
-    def __init__(self, model_name, trained_model=None):
-        """Create a new instance."""
-        self.model_name = model_name
-        self.trained_model = trained_model
-=======
-        # TODO consider making a scoring parameter (which will necessitate some more logic
-        if self._advanced_trainer.model_type is 'classification':
-            metric = 'roc_auc'
-            model = self._advanced_trainer.ensemble_classification(scoring_metric=metric)
-        elif self._advanced_trainer.model_type is 'regression':
-            # TODO stub
-            metric = 'neg_mean_squared_error'
-            model = self._advanced_trainer.ensemble_regression(scoring_metric=metric)
-
-        print('Based on the scoring metric {}, '
-              'the best algorithm found is: {}'.format(metric, model.algorithm_name))
-
-        return model
-
-    @property
-    def advanced_features(self):
-        """Return the underlying AdvancedSupervisedModelTrainer instance. For advanced users only."""
-        return self._advanced_trainer
->>>>>>> c28b9730
+        return self._advanced_trainer