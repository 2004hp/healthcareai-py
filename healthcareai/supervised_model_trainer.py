"""
Trains Supervised Models.

Provides users a simple interface for machine learning.

More advanced users may use `AdvancedSupervisedModelTrainer`
"""

import healthcareai.pipelines.data_preparation as hcai_pipelines
import healthcareai.trained_models.trained_supervised_model as hcai_tsm
import healthcareai.common.cardinality_checks as hcai_ordinality
from healthcareai.advanced_supvervised_model_trainer import AdvancedSupervisedModelTrainer
from healthcareai.common.get_categorical_levels import get_categorical_levels


class SupervisedModelTrainer(object):
    """Train supervised models.

    This class trains models using several common classifiers and regressors and
    reports appropriate metrics.
    """

    def __init__(self, dataframe, predicted_column, model_type, impute=True, grain_column=None, verbose=False):
        """
        Set up a SupervisedModelTrainer.

        Helps the user by checking for high cardinality features (such as IDs or
        other unique identifiers) and low cardinality features (a column where
        all values are equal.

        Args:
            dataframe (pandas.core.frame.DataFrame): The training data in a pandas dataframe
            predicted_column (str): The name of the prediction column 
            model_type (str): the trainer type - 'classification' or 'regression'
            impute (bool): True to impute data (mean of numeric columns and mode of categorical ones). False to drop rows
                that contain any null values.
            grain_column (str): The name of the grain column
            verbose (bool): Set to true for verbose output. Defaults to False.
        """
        self.predicted_column = predicted_column
        self.grain_column = grain_column

        # Build the pipeline
        # Note: Missing numeric values are imputed in prediction. If we don't impute, then some rows on the prediction
        # data frame will be removed, which results in missing predictions.
        pipeline = hcai_pipelines.full_pipeline(model_type, predicted_column, grain_column, impute=impute)
        prediction_pipeline = hcai_pipelines.full_pipeline(model_type, predicted_column, grain_column, impute=True)

        # Run a low and high cardinality check. Warn the user, and allow
        # them to proceed.
        hcai_ordinality.check_high_cardinality(dataframe, self.grain_column)
        hcai_ordinality.check_one_cardinality(dataframe)

        # Run the raw data through the data preparation pipeline
        clean_dataframe = pipeline.fit_transform(dataframe)
        _ = prediction_pipeline.fit_transform(dataframe)

        # Instantiate the advanced class
        self._advanced_trainer = AdvancedSupervisedModelTrainer(
            dataframe=clean_dataframe,
            model_type=model_type,
            predicted_column=predicted_column,
            grain_column=grain_column,
            original_column_names=dataframe.columns.values,
            verbose=verbose)

        # Save the pipeline to the parent class
        self._advanced_trainer.pipeline = prediction_pipeline

        # Split the data into train and test
        self._advanced_trainer.train_test_split()

        self._advanced_trainer.categorical_column_info = get_categorical_levels(
            dataframe=dataframe,
<<<<<<< HEAD
            columns_to_ignore=[grain_column, predicted_column])
=======
            columns_to_ignore=[grain_column,
                               predicted_column])
>>>>>>> 47886300

    @property
    def clean_dataframe(self):
        """Return the dataframe after the preparation pipeline (imputation and such)."""
        return self._advanced_trainer.dataframe

    @property
    def class_labels(self):
        """Return class labels"""
        return self._advanced_trainer.class_labels

    @property
    def number_of_classes(self):
        """Return number of classes"""
        return self._advanced_trainer.number_of_classes

    def random_forest(self, feature_importance_limit=15, save_plot=False):
        """Train a random forest model and print out the model performance metrics.

        Args:
            feature_importance_limit (int): The maximum number of features to show in the feature importance plotl
            save_plot (bool): For the feature importance plot, True to save plot (will not display). False by default to
                display.

        Returns:
            TrainedSupervisedModel: A trained supervised model.
        """
        if self._advanced_trainer.model_type is 'classification':
            return self.random_forest_classification(
                feature_importance_limit=feature_importance_limit,
                save_plot=save_plot)
        elif self._advanced_trainer.model_type is 'regression':
            return self.random_forest_regression()

    def knn(self):
        """Train a knn model and print out the model performance metrics.
        
        Returns:
            TrainedSupervisedModel: A trained supervised model.
        """
        model_name = 'KNN'
        print('\nTraining {} model on {} classes: {}'.format(model_name, self.number_of_classes, self.class_labels))

        # Train the model
        trained_model = self._advanced_trainer.knn(
            scoring_metric='accuracy',
            hyperparameter_grid=None,
            randomized_search=True)

        # Display the model metrics
        trained_model.print_training_results()

        return trained_model

    def random_forest_regression(self):
        """Train a random forest regression model and print out the model performance metrics.

        Returns:
            TrainedSupervisedModel: A trained supervised model.
        """
        model_name = 'Random Forest Regression'
        print('\nTraining {}'.format(model_name))

        # Train the model
        trained_model = self._advanced_trainer.random_forest_regressor(
            trees=200,
            scoring_metric='neg_mean_squared_error',
            randomized_search=True)

        # Display the model metrics
        trained_model.print_training_results()

        return trained_model

    def random_forest_classification(self, feature_importance_limit=15, save_plot=False):
        """Train a random forest classification model, print performance metrics and show a feature importance plot.
        
        Args:
            feature_importance_limit (int): The maximum number of features to show in the feature importance plot
            save_plot (bool): For the feature importance plot, True to save plot (will not display). False by default to
                display.

        Returns:
            TrainedSupervisedModel: A trained supervised model.
        """
        model_name = 'Random Forest Classification'
        print('\nTraining {} model on {} classes: {}'.format(model_name, self.number_of_classes, self.class_labels))

        # Train the model
        trained_model = self._advanced_trainer.random_forest_classifier(
            trees=200,
            scoring_metric='accuracy',
            randomized_search=True)

        # Display the model metrics
        trained_model.print_training_results()

        # Save or show the feature importance graph
        hcai_tsm.plot_rf_features_from_tsm(
            trained_model,
            self._advanced_trainer.x_train,
            feature_limit=feature_importance_limit,
            save=save_plot)

        return trained_model

    def logistic_regression(self):
        """Train a logistic regression model and print out the model performance metrics.
        
        Returns:
            TrainedSupervisedModel: A trained supervised model.
        """
        model_name = 'Logistic Regression'
        print('\nTraining {} model on {} classes: {}'.format(model_name, self.number_of_classes, self.class_labels))

        # Train the model
        trained_model = self._advanced_trainer.logistic_regression(randomized_search=False)

        # Display the model metrics
        trained_model.print_training_results()

        return trained_model

    def linear_regression(self):
        """Train a linear regression model and print out the model performance metrics.
        
        Returns:
            TrainedSupervisedModel: A trained supervised model.
        """
        model_name = 'Linear Regression'
        print('\nTraining {}'.format(model_name))

        # Train the model
        trained_model = self._advanced_trainer.linear_regression(randomized_search=False)

        # Display the model metrics
        trained_model.print_training_results()

        return trained_model

    def lasso_regression(self):
        """Train a lasso regression model and print out the model performance metrics.

        Returns:
            TrainedSupervisedModel: A trained supervised model.
        """
        model_name = 'Lasso Regression'
        print('\nTraining {} model on {} classes: {}'.format(model_name, self.number_of_classes, self.class_labels))

        # Train the model
        trained_model = self._advanced_trainer.lasso_regression(randomized_search=False)

        # Display the model metrics
        trained_model.print_training_results()

        return trained_model

    def ensemble(self):
        """Train a ensemble model and print out the model performance metrics.
        
        Returns:
            TrainedSupervisedModel: A trained supervised model.
        """
        # TODO consider making a scoring parameter (which will necessitate some more logic)
        model_name = 'ensemble {}'.format(self._advanced_trainer.model_type)

        # Train the appropriate ensemble of models
        if self._advanced_trainer.model_type is 'classification':
            print('\nTraining {} model on {} classes: {}'.format(model_name, self.number_of_classes, self.class_labels))
            metric = 'accuracy'
            trained_model = self._advanced_trainer.ensemble_classification(scoring_metric=metric)
        elif self._advanced_trainer.model_type is 'regression':
            # TODO stub
            print('\nTraining {}'.format(model_name))
            metric = 'neg_mean_squared_error'
            trained_model = self._advanced_trainer.ensemble_regression(scoring_metric=metric)

        print(
            'Based on the scoring metric {}, the best algorithm found is: {}'.format(metric,
                                                                                     trained_model.algorithm_name))

        # Display the model metrics
        trained_model.print_training_results()

        return trained_model

    @property
    def advanced_features(self):
        """Return the underlying AdvancedSupervisedModelTrainer instance. For advanced users only."""
        return self._advanced_trainer<|MERGE_RESOLUTION|>--- conflicted
+++ resolved
@@ -72,12 +72,8 @@
 
         self._advanced_trainer.categorical_column_info = get_categorical_levels(
             dataframe=dataframe,
-<<<<<<< HEAD
-            columns_to_ignore=[grain_column, predicted_column])
-=======
             columns_to_ignore=[grain_column,
                                predicted_column])
->>>>>>> 47886300
 
     @property
     def clean_dataframe(self):
