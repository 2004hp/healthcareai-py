--- conflicted
+++ resolved
@@ -62,14 +62,8 @@
         Args:
             dataframe (pandas.core.frame.DataFrame): The training data in a pandas dataframe
             predicted_column (str): The name of the prediction column
-<<<<<<< HEAD
             model_type (str): the trainer type ('classification' or 'regression')
             impute (bool): True to impute data (mean of numeric columns and mode of categorical ones). False to drop rows that contain any null values.
-=======
-            model_type (str): the trainer type - 'classification' or 'regression'
-            impute (bool): True to impute data (mean of numeric columns and mode of categorical ones). False to drop rows
-                that contain any null values.
->>>>>>> f78513ad
             grain_column (str): The name of the grain column
             binary_positive_label (str|int): Optional positive class label for binary classification tasks.
             verbose (bool): Set to true for verbose output. Defaults to False.
@@ -125,21 +119,17 @@
 
     @property
     def class_labels(self):
-        """Return class labels"""
+        """Return class labels."""
         return self._advanced_trainer.class_labels
 
     @property
     def number_of_classes(self):
-        """Return number of classes"""
+        """Return number of classes."""
         return self._advanced_trainer.number_of_classes
 
     def random_forest(self, feature_importance_limit=15, save_plot=False):
-<<<<<<< HEAD
         """
         Train a random forest model and print model performance metrics.
-=======
-        """Train a random forest model and print out the model performance metrics.
->>>>>>> f78513ad
 
         Args:
             feature_importance_limit (int): The maximum number of features to
@@ -159,34 +149,16 @@
             return self.random_forest_regression()
 
     def knn(self):
-<<<<<<< HEAD
         """Train a knn model and print model performance metrics.
-        
-        Returns:
-            TrainedSupervisedModel: A trained supervised model.
-        """
-        model_name = 'KNN'
-        print('\nTraining {} model on {} classes: {}'.format(model_name,
-                                                             self.number_of_classes,
-                                                             self.class_labels))
-
-        # Train the model
-        trained_model = self._advanced_trainer.knn(
-            scoring_metric='accuracy',
-            hyperparameter_grid=None,
-            randomized_search=True)
-=======
-        """Train a knn model and print out the model performance metrics.
-
-        Returns:
-            TrainedSupervisedModel: A trained supervised model.
-        """
-        with nice_training_output('KNN') as model:
+
+        Returns:
+            TrainedSupervisedModel: A trained supervised model.
+        """
+        with self.nice_training_output('KNN') as model:
             model.trained_model = self._advanced_trainer.knn(
-                scoring_metric='roc_auc',
+                scoring_metric='accuracy',
                 hyperparameter_grid=None,
                 randomized_search=True)
->>>>>>> f78513ad
 
             return model.trained_model
 
@@ -196,35 +168,18 @@
         Returns:
             TrainedSupervisedModel: A trained supervised model.
         """
-<<<<<<< HEAD
-        model_name = 'Random Forest Regression'
-        print('\nTraining {}'.format(model_name))
-
-        # Train the model
-        trained_model = self._advanced_trainer.random_forest_regressor(
-            trees=200,
-            scoring_metric='neg_mean_squared_error',
-            randomized_search=True)
-=======
-        with nice_training_output('Random Forest Regression') as model:
+        with self.nice_training_output('Random Forest Regression') as model:
             model.trained_model = self._advanced_trainer.random_forest_regressor(
                 trees=200,
                 scoring_metric='neg_mean_squared_error',
                 randomized_search=True)
->>>>>>> f78513ad
-
-            return model.trained_model
-
-<<<<<<< HEAD
+
+            return model.trained_model
+
     def random_forest_classification(self, feature_importance_limit=15,
                                      save_plot=False):
         """Train a random forest classification model, print metrics and show a feature importance plot.
-        
-=======
-    def random_forest_classification(self, feature_importance_limit=15, save_plot=False):
-        """Train a random forest classification model, print performance metrics and show a feature importance plot.
-
->>>>>>> f78513ad
+
         Args:
             feature_importance_limit (int): The maximum number of features to show in the feature importance plot
             save_plot (bool): For the feature importance plot, True to save plot (will not display). False by default to
@@ -233,24 +188,11 @@
         Returns:
             TrainedSupervisedModel: A trained supervised model.
         """
-<<<<<<< HEAD
-        model_name = 'Random Forest Classification'
-        print('\nTraining {} model on {} classes: {}'.format(model_name,
-                                                             self.number_of_classes,
-                                                             self.class_labels))
-
-        # Train the model
-        trained_model = self._advanced_trainer.random_forest_classifier(
-            trees=200,
-            scoring_metric='accuracy',
-            randomized_search=True)
-=======
-        with nice_training_output('Random Forest Classification') as model:
+        with self.nice_training_output('Random Forest Classification') as model:
             model.trained_model = self._advanced_trainer.random_forest_classifier(
                 trees=200,
-                scoring_metric='roc_auc',
+                scoring_metric='accuracy',
                 randomized_search=True)
->>>>>>> f78513ad
 
             # Save or show the feature importance graph
             hcai_tsm.plot_rf_features_from_tsm(
@@ -262,63 +204,26 @@
             return model.trained_model
 
     def logistic_regression(self):
-<<<<<<< HEAD
         """Train a logistic regression model and print performance metrics.
-        
-        Returns:
-            TrainedSupervisedModel: A trained supervised model.
-        """
-        model_name = 'Logistic Regression'
-        print('\nTraining {} model on {} classes: {}'.format(model_name,
-                                                             self.number_of_classes,
-                                                             self.class_labels))
-
-        # Train the model
-        trained_model = self._advanced_trainer.logistic_regression(
-            randomized_search=False)
-
-        # Display the model metrics
-        trained_model.print_training_results()
-
-        return trained_model
+
+        Returns:
+            TrainedSupervisedModel: A trained supervised model.
+        """
+        with self.nice_training_output('Logistic Regression') as model:
+            model.trained_model = self._advanced_trainer.logistic_regression(
+                randomized_search=False)
+            return model.trained_model
 
     def linear_regression(self):
         """Train a linear regression model and print performance metrics.
-        
-        Returns:
-            TrainedSupervisedModel: A trained supervised model.
-        """
-        model_name = 'Linear Regression'
-        print('\nTraining {}'.format(model_name))
-
-        # Train the model
-        trained_model = self._advanced_trainer.linear_regression(
-            randomized_search=False)
-
-        # Display the model metrics
-        trained_model.print_training_results()
-
-        return trained_model
-=======
-        """Train a logistic regression model and print out the model performance metrics.
-
-        Returns:
-            TrainedSupervisedModel: A trained supervised model.
-        """
-        with nice_training_output('Logistic Regression') as model:
-            model.trained_model = self._advanced_trainer.logistic_regression(randomized_search=False)
-            return model.trained_model
-
-    def linear_regression(self):
-        """Train a linear regression model and print out the model performance metrics.
-
-        Returns:
-            TrainedSupervisedModel: A trained supervised model.
-        """
-        with nice_training_output('Linear Regression') as model:
-            model.trained_model = self._advanced_trainer.linear_regression(randomized_search=False)
-            return model.trained_model
->>>>>>> f78513ad
+
+        Returns:
+            TrainedSupervisedModel: A trained supervised model.
+        """
+        with self.nice_training_output('Linear Regression') as model:
+            model.trained_model = self._advanced_trainer.linear_regression(
+                randomized_search=False)
+            return model.trained_model
 
     def lasso_regression(self):
         """Train a lasso regression model and print performance metrics.
@@ -326,83 +231,76 @@
         Returns:
             TrainedSupervisedModel: A trained supervised model.
         """
-<<<<<<< HEAD
-        model_name = 'Lasso Regression'
-        print('\nTraining {} model on {} classes: {}'.format(model_name,
-                                                             self.number_of_classes,
-                                                             self.class_labels))
-
-        # Train the model
-        trained_model = self._advanced_trainer.lasso_regression(
-            randomized_search=False)
-
-        # Display the model metrics
-        trained_model.print_training_results()
-
-        return trained_model
+        with self.nice_training_output('Lasso Regression') as model:
+            model.trained_model = self._advanced_trainer.lasso_regression(
+                randomized_search=False)
+            return model.trained_model
 
     def ensemble(self):
         """Train a ensemble model and print performance metrics.
-        
-        Returns:
-            TrainedSupervisedModel: A trained supervised model.
-        """
-        # TODO consider making a scoring parameter (which will necessitate some more logic)
-        model_name = 'ensemble {}'.format(self._advanced_trainer.model_type)
-
-        # Train the appropriate ensemble of models
-        if self._advanced_trainer.model_type is 'classification':
-            print('\nTraining {} model on {} classes: {}'.format(model_name,
-                                                                 self.number_of_classes,
-                                                                 self.class_labels))
-            metric = 'accuracy'
-            trained_model = self._advanced_trainer.ensemble_classification(
-                scoring_metric=metric)
-        elif self._advanced_trainer.model_type is 'regression':
-            # TODO stub
-            print('\nTraining {}'.format(model_name))
-            metric = 'neg_mean_squared_error'
-            trained_model = self._advanced_trainer.ensemble_regression(
-                scoring_metric=metric)
-
-        print(
-            'Based on the scoring metric {}, the best algorithm found is: {}'.format(
-                metric,
-                trained_model.algorithm_name))
-=======
-        with nice_training_output('Lasso Regression') as model:
-            model.trained_model = self._advanced_trainer.lasso_regression(randomized_search=False)
-            return model.trained_model
-
-    def ensemble(self):
-        """Train a ensemble model and print out the model performance metrics.
-
-        Returns:
-            TrainedSupervisedModel: A trained supervised model.
-        """
-        # TODO consider making a scoring parameter (which will necessitate some more logic
-        with nice_training_output('ensemble {}'.format(self._advanced_trainer.model_type)) as model:
+
+        Returns:
+            TrainedSupervisedModel: A trained supervised model.
+        """
+        # TODO consider making a scoring parameter-which will require more logic
+        with self.nice_training_output('ensemble {}'.format(
+                self._advanced_trainer.model_type)) as model:
             # Train the appropriate ensemble of models
             if self._advanced_trainer.model_type is 'classification':
-                metric = 'roc_auc'
-                model.trained_model = self._advanced_trainer.ensemble_classification(scoring_metric=metric)
+                metric = 'accuracy'
+                model.trained_model = self._advanced_trainer.ensemble_classification(
+                    scoring_metric=metric)
             elif self._advanced_trainer.model_type is 'regression':
                 # TODO stub
                 metric = 'neg_mean_squared_error'
-                model.trained_model = self._advanced_trainer.ensemble_regression(scoring_metric=metric)
-
-            print('Based on the scoring metric {}, the best algorithm found is: {}'.format(
-                metric,
-                model.trained_model.algorithm_name))
+                model.trained_model = self._advanced_trainer.ensemble_regression(
+                    scoring_metric=metric)
+
+            print(
+                'Based on the scoring metric {}, the best algorithm found is: {}'.format(
+                    metric,
+                    model.trained_model.algorithm_name))
 
             return model.trained_model
 
     @property
     def advanced_features(self):
-        """Return the underlying AdvancedSupervisedModelTrainer instance. For advanced users only."""
+        """
+        Return the underlying AdvancedSupervisedModelTrainer instance.
+
+        For advanced users only.
+        """
         return self._advanced_trainer
 
->>>>>>> f78513ad
+    @contextmanager
+    def nice_training_output(self, model_name):
+        """
+        Wrap model training with nice console output before and after training.
+
+        This allows all algorithms to have consistent console output while
+        having custom training (or other) code.
+
+        Args:
+            model_name (str): The name of the model used for pretty printing.
+        """
+        # Instantiate a temporary Model object to facilitate the unique code in
+        # the context manager
+        temp_model = ContextManagerModel(model_name)
+
+        if self._advanced_trainer.is_classification:
+            print('\nTraining {} model on {} classes: {}\n'.format(
+                model_name,
+                self.number_of_classes,
+                self.class_labels))
+        else:
+            print('\nTraining {}\n'.format(temp_model.model_name))
+
+        # Give the model back to the context to allow for unique training code
+        yield temp_model
+
+        # Display the trained model metrics
+        temp_model.trained_model.print_training_results()
+
 
 class ContextManagerModel(object):
     """A tiny class used by the `model_training` context manager."""
@@ -410,37 +308,4 @@
     def __init__(self, model_name, trained_model=None):
         """Create a new instance."""
         self.model_name = model_name
-        self.trained_model = trained_model
-
-<<<<<<< HEAD
-    @property
-    def advanced_features(self):
-        """
-        Return the underlying AdvancedSupervisedModelTrainer instance.
-
-        For advanced users only.
-        """
-        return self._advanced_trainer
-=======
-
-@contextmanager
-def nice_training_output(model_name):
-    """
-    Wrap model training code with nice console output before and after training as a way to factor code down.
-
-    This allows all algorithms to have consistent console output while having custom training (or other) code.
-
-    Args:
-        model_name (str): The name of the model used for pretty printing.
-    """
-    # Instantiate a temporary Model object to facilitate the unique code in the context manager
-    temp_model = ContextManagerModel(model_name)
-
-    print('\nTraining {}'.format(temp_model.model_name))
-
-    # Give the model back to the context to allow for unique training code
-    yield temp_model
-
-    # Display the trained model metrics
-    temp_model.trained_model.print_training_results()
->>>>>>> f78513ad
+        self.trained_model = trained_model