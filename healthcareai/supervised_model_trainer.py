--- conflicted
+++ resolved
@@ -28,11 +28,7 @@
             predicted_column (str): The name of the prediction column
             model_type (str): the trainer type - 'classification' or 'regression'
             impute (bool): True to impute data (mean of numeric columns and mode of categorical ones). False to drop
-<<<<<<< HEAD
-                rows that contain any null values.
-=======
-            rows that contain any null values.
->>>>>>> c8134ba5
+               rows that contain any null values.
             grain_column (str): The name of the grain column
             verbose (bool): Set to true for verbose output. Defaults to True.
         """
