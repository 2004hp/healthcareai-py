--- conflicted
+++ resolved
@@ -69,15 +69,9 @@
         # Split the data into train and test
         self._advanced_trainer.train_test_split()
 
-<<<<<<< HEAD
-        self._advanced_trainer.categorical_column_info = get_categorical_levels(dataframe=dataframe,
-                                                                                columns_to_ignore=[grain_column,
-                                                                                                   predicted_column])
-=======
         self._advanced_trainer.categorical_column_info = get_categorical_levels(
             dataframe=dataframe,
             columns_to_ignore=[grain_column, predicted_column])
->>>>>>> 68d3ac11
 
     @property
     def clean_dataframe(self):
