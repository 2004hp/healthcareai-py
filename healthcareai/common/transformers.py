"""Transformers for dataframes.

This module contains transformers for preprocessing data. Most operate on
DataFrames and are named appropriately.
"""
import numpy as np
import pandas as pd

from sklearn.base import TransformerMixin
from imblearn.over_sampling import RandomOverSampler
from imblearn.under_sampling import RandomUnderSampler
from sklearn.preprocessing import StandardScaler

import healthcareai.common.categorical_levels as hcai_cats


class DataFrameImputer(TransformerMixin):
    """
    Impute missing values in a dataframe.

    Columns of dtype object or category (assumed categorical) are imputed with
    the mode (most frequent value in column).

    Columns of other types (assumed continuous) are imputed with mean of column.

    Note this converts all object types to category types.
    """

<<<<<<< HEAD
    def __init__(self, impute=True):
        """Instantiate the transformer."""
=======
    def __init__(self, impute=True, verbose=True):
>>>>>>> c28b9730
        self.impute = impute
        self.fill = None
<<<<<<< HEAD
        self.categorical_levels = None
=======
        self.verbose = verbose
>>>>>>> c28b9730

    def fit(self, X, y=None):
        """Fit the transformer."""
        self.categorical_levels = hcai_cats.get_categorical_levels_by_column(X)

        if self.impute is False:
            # Return if not imputing
            return self

        self.fill = self._calculate_imputed_filler_row(X)

<<<<<<< HEAD
        num_nans = sum(X.select_dtypes(include=[np.number, 'category', object]).isnull().sum())
        num_total = sum(X.select_dtypes(include=[np.number, 'category', object]).count())
        percentage_imputed = num_nans / num_total * 100

        print("Percentage Imputed: {}%".format(percentage_imputed))
=======
        self.fill = pd.Series([X[c].value_counts().index[0]
                               if X[c].dtype == np.dtype('O')
                                  or pd.core.common.is_categorical_dtype(X[c])
                               else X[c].mean() for c in X], index=X.columns)

        if self.verbose:
            num_nans = sum(X.select_dtypes(include=[np.number]).isnull().sum())
            num_total = sum(X.select_dtypes(include=[np.number]).count())
            percentage_imputed = num_nans / num_total * 100
            print("Percentage Imputed: %.2f%%" % percentage_imputed)
            print("Note: Impute will always happen on prediction dataframe, otherwise rows are dropped, and will lead "
                  "to missing predictions")
>>>>>>> c28b9730

        # return self for scikit compatibility
        return self

    def transform(self, X, y=None):
        """Fill in missing values."""

        if self.impute is False:
            # Return if not imputing
            return X

        for col in self.categorical_levels:
            self._warn_about_unseen_factors(X, col)

        result = X.fillna(self.fill)

        return result

    @staticmethod
    def _calculate_imputed_filler_row(X):
        """
        Create a filler row numeric column means and categorical modes.

        Numeric fields should be filled with the mean.

        Categorical fields should be filled with NaN.

        Returns:
            pd.core.series.Series: A row to be used as filler.
        """
        result = pd.Series([np.NaN if X[c].dtype == np.dtype('O') or pd.core.common.is_categorical_dtype(X[c])
                           else X[c].mean() for c in X], index=X.columns)

        return result

    def _warn_about_unseen_factors(self, X, col):
        """Warn about unseen factors."""
        unseen = self._get_unseen_factors(X, col)
        if unseen:
            print('Warning! The column "{}" contains a new category not seen '
                  'in training data: "{}". Because this was not present in the '
                  'training data, the model cannot use it so it will be '
                  'removed and encoded as unknown.'.format(
                col,
                unseen))

    def _warn_about_unrepresented_factors(self, X, col):
        """Warn about unrepresented factors."""
        unrepresented = self._get_unrepresented_factors(X, col)
        if unrepresented:
            print('Unrepresented: {}'.format(unrepresented))

    def _get_unseen_factors(self, X, column):
        """
        Categorical factors unseen in fit found in transform as a set.

        During training, all known factors for each categorical column are
        saved to help dummification. When new data flows into the model for
        predictions, it is possible that new categories exist. Without
        re-training the model, this additional information is not predictive
        since the model has not seen the factors before.
        """
        expected, found = self._calculate_found_and_expected_factors(X, column)
        return found - expected

    def _get_unrepresented_factors(self, X, column):
        """Categorical factors present in fit and not in transform as a set."""
        expected, found = self._calculate_found_and_expected_factors(X, column)
        return expected - found

    def _calculate_found_and_expected_factors(self, X, column):
        """Expected (fit) and found (transform) categorical factors as a set."""
        expected = self._get_expected_factors_set(column)
        found = self._get_unique_factors_set(X, column)

        return expected, found

    def _get_expected_factors_set(self, column):
        """Expected (found when fit) categorical factors as a set."""
        return set(self.categorical_levels[column])

    @staticmethod
    def _get_unique_factors_set(X, column):
        """Factors in a column as a set."""
        return set(X[column].unique())


class DataFrameConvertTargetToBinary(TransformerMixin):
    """
    Convert classification model's predicted col to 0/1 (otherwise won't work with GridSearchCV).

    Passes through data for regression models unchanged.
    This is to simplify the data pipeline logic. (Though that may be a more appropriate place for the logic...)

    Note that this makes healthcareai only handle N/Y in pred column
    """

    # TODO Note that this makes healthcareai only handle N/Y in pred column

    def __init__(self, model_type, target_column):
        """Instantiate the transformer."""
        self.model_type = model_type
        self.target_column = target_column

    def fit(self, X, y=None):
        """Fit the transformer."""
        # return self for scikit compatibility
        return self

    def transform(self, X, y=None):
        """Transform the dataframe."""
        # TODO: put try/catch here when type = class and predictor is numeric
        # TODO this makes healthcareai only handle N/Y in pred column
        if self.model_type == 'classification':
            # Turn off warning around replace
            pd.options.mode.chained_assignment = None  # default='warn'
            # Replace 'Y'/'N' with 1/0
            # The target variable can either be coded with 'Y/N' or numbers 0, 1, 2, 3, ...
            if X[self.target_column].dtype == np.int64:  # Added for number labeled target variable.
                return X
            else:
                X[self.target_column].replace(['Y', 'N'], [1, 0], inplace=True)

        return X


class DataFrameCreateDummyVariables(TransformerMixin):
    """
    Convert all categorical columns into dummy/indicator variables.

    Exclude given columns.
    """

    def __init__(self, excluded_columns=None):
        """Instantiate the transformer.

        Args:
            excluded_columns (list): Columns to exclude from dummification
        """
        self.excluded_columns = excluded_columns
        self.categorical_levels = None

    def fit(self, X, y=None):
        """Fit the transformer."""
        self.categorical_levels = hcai_cats.get_categorical_levels_by_column(
            X,
            self.excluded_columns)

        # return self for scikit compatibility
        return self

    def transform(self, X, y=None):
        """
        Convert categorical columns to dummy/indicator columns.

        Check all object and non-excluded categorical columns for unseen
        factors. Convert all of these to category with the categories found in
        the `.fit()` phase.

        Categories found in the `.transform()` phase that did not exist in the
        data used to `.fit()` this transformer will be removed, and replaced
        with the most common category (the mode).
        """
        columns_to_dummify = hcai_cats.get_categorical_column_names(
            X,
            self.excluded_columns)

        for col in columns_to_dummify:
            # Convert both object and category to object then category to force
            # unseen levels out of category type columns. Low tech hack.
            # There's probably a more elegant pandas way of doing this.
            temp_object = X[col].astype(object)

            # TODO nans are being inserted for categories that are unseen. Mode!
            X[col] = temp_object.astype(
                'category',
                categories=self.categorical_levels[col])

        # Create dummy variables
        X = pd.get_dummies(
            X,
            columns=columns_to_dummify,
            drop_first=False, prefix_sep='.')

        return X


class DataFrameConvertColumnToNumeric(TransformerMixin):
    """Convert a column into numeric variables."""

    def __init__(self, column_name):
        """Instantiate the transformer."""
        self.column_name = column_name

    def fit(self, X, y=None):
        """Fit the transformer."""
        # return self for scikit compatibility
        return self

    def transform(self, X, y=None):
        """Transform the dataframe."""
        X[self.column_name] = pd.to_numeric(arg=X[self.column_name], errors='raise')

        return X


class DataFrameUnderSampling(TransformerMixin):
    """
    Performs undersampling on a dataframe.

    Must be done BEFORE train/test split so that when we split the under/over sampled dataset.

    Must be done AFTER imputation, since under/over sampling will not work with missing values (imblearn requires target
     column to be converted to numerical values)
    """

    def __init__(self, predicted_column, random_seed=0):
        """Instantiate the transformer."""
        self.random_seed = random_seed
        self.predicted_column = predicted_column

    def fit(self, X, y=None):
        """Fit the transformer."""
        # return self for scikit compatibility
        return self

    def transform(self, X, y=None):
        """Transform the dataframe."""
        # TODO how do we validate this happens before train/test split? Or do we need to? Can we implement it in the
        # TODO      simple trainer in the correct order and leave this to advanced users?

        # Extract predicted column
        y = np.squeeze(X[[self.predicted_column]])

        # Copy the dataframe without the predicted column
        temp_dataframe = X.drop([self.predicted_column], axis=1)

        # Initialize and fit the under sampler
        under_sampler = RandomUnderSampler(random_state=self.random_seed)
        x_under_sampled, y_under_sampled = under_sampler.fit_sample(temp_dataframe, y)

        # Build the resulting under sampled dataframe
        result = pd.DataFrame(x_under_sampled)

        # Restore the column names
        result.columns = temp_dataframe.columns

        # Restore the y values
        y_under_sampled = pd.Series(y_under_sampled)
        result[self.predicted_column] = y_under_sampled

        return result


class DataFrameOverSampling(TransformerMixin):
    """
    Performs oversampling on a dataframe.

    Must be done BEFORE train/test split so that when we split the under/over sampled dataset.

    Must be done AFTER imputation, since under/over sampling will not work with missing values (imblearn requires target
     column to be converted to numerical values)
    """

    def __init__(self, predicted_column, random_seed=0):
        """Instantiate the transformer."""
        self.random_seed = random_seed
        self.predicted_column = predicted_column

    def fit(self, X, y=None):
        """Fit the transformer."""
        # return self for scikit compatibility
        return self

    def transform(self, X, y=None):
        """Transform the dataframe."""
        # TODO how do we validate this happens before train/test split? Or do we need to? Can we implement it in the
        # TODO      simple trainer in the correct order and leave this to advanced users?

        # Extract predicted column
        y = np.squeeze(X[[self.predicted_column]])

        # Copy the dataframe without the predicted column
        temp_dataframe = X.drop([self.predicted_column], axis=1)

        # Initialize and fit the under sampler
        over_sampler = RandomOverSampler(random_state=self.random_seed)
        x_over_sampled, y_over_sampled = over_sampler.fit_sample(temp_dataframe, y)

        # Build the resulting under sampled dataframe
        result = pd.DataFrame(x_over_sampled)

        # Restore the column names
        result.columns = temp_dataframe.columns

        # Restore the y values
        y_over_sampled = pd.Series(y_over_sampled)
        result[self.predicted_column] = y_over_sampled

        return result


class DataFrameDropNaN(TransformerMixin):
    """Remove NaN values. Columns that are NaN or None are removed."""

    def __init__(self):
        """Instantiate the transformer."""
        pass

    def fit(self, X, y=None):
        """Fit the transformer."""
        return self

    def transform(self, X, y=None):
        """Transform the dataframe."""
        # Uses pandas.DataFrame.dropna function where axis=1 is column action, and
        # how='all' requires all the values to be NaN or None to be removed.
        return X.dropna(axis=1, how='all')


class DataFrameFeatureScaling(TransformerMixin):
    """Scales numeric features. Columns that are numerics are scaled, or otherwise specified."""

    def __init__(self, columns_to_scale=None, reuse=None):
        """Instantiate the transformer."""
        self.columns_to_scale = columns_to_scale
        self.reuse = reuse

    def fit(self, X, y=None):
        """Fit the transformer."""
        return self

    def transform(self, X, y=None):
        """Transform the dataframe."""
        # Check if it's reuse, if so, then use the reuse's DataFrameFeatureScaling
        if self.reuse:
            return self.reuse.fit_transform(X, y)

        # Check if we know what columns to scale, if not, then get all the numeric columns' names
        if not self.columns_to_scale:
            self.columns_to_scale = list(X.select_dtypes(include=[np.number]).columns)

        X[self.columns_to_scale] = StandardScaler().fit_transform(X[self.columns_to_scale])

        return X<|MERGE_RESOLUTION|>--- conflicted
+++ resolved
@@ -26,19 +26,12 @@
     Note this converts all object types to category types.
     """
 
-<<<<<<< HEAD
-    def __init__(self, impute=True):
-        """Instantiate the transformer."""
-=======
     def __init__(self, impute=True, verbose=True):
->>>>>>> c28b9730
+        """Instantiate the transformer."""
         self.impute = impute
         self.fill = None
-<<<<<<< HEAD
+        self.verbose = verbose
         self.categorical_levels = None
-=======
-        self.verbose = verbose
->>>>>>> c28b9730
 
     def fit(self, X, y=None):
         """Fit the transformer."""
@@ -50,26 +43,16 @@
 
         self.fill = self._calculate_imputed_filler_row(X)
 
-<<<<<<< HEAD
-        num_nans = sum(X.select_dtypes(include=[np.number, 'category', object]).isnull().sum())
-        num_total = sum(X.select_dtypes(include=[np.number, 'category', object]).count())
-        percentage_imputed = num_nans / num_total * 100
-
-        print("Percentage Imputed: {}%".format(percentage_imputed))
-=======
-        self.fill = pd.Series([X[c].value_counts().index[0]
-                               if X[c].dtype == np.dtype('O')
-                                  or pd.core.common.is_categorical_dtype(X[c])
-                               else X[c].mean() for c in X], index=X.columns)
-
         if self.verbose:
-            num_nans = sum(X.select_dtypes(include=[np.number]).isnull().sum())
-            num_total = sum(X.select_dtypes(include=[np.number]).count())
+            num_nans = sum(X.select_dtypes(
+                include=[np.number, 'category', object]).isnull().sum())
+            num_total = sum(X.select_dtypes(
+                include=[np.number, 'category', object]).count())
             percentage_imputed = num_nans / num_total * 100
-            print("Percentage Imputed: %.2f%%" % percentage_imputed)
-            print("Note: Impute will always happen on prediction dataframe, otherwise rows are dropped, and will lead "
-                  "to missing predictions")
->>>>>>> c28b9730
+            print('Percentage Imputed: {:.2%}'.format(percentage_imputed))
+            print('Note: Numeric imputation will always occur when making'
+                  'predictions on new data - otherwise rows would be dropped, '
+                  'which would lead to missing predictions.')
 
         # return self for scikit compatibility
         return self
@@ -100,8 +83,10 @@
         Returns:
             pd.core.series.Series: A row to be used as filler.
         """
-        result = pd.Series([np.NaN if X[c].dtype == np.dtype('O') or pd.core.common.is_categorical_dtype(X[c])
-                           else X[c].mean() for c in X], index=X.columns)
+        result = pd.Series(
+            [np.NaN if X[c].dtype == np.dtype(
+                'O') or pd.core.common.is_categorical_dtype(X[c])
+             else X[c].mean() for c in X], index=X.columns)
 
         return result
 
@@ -112,9 +97,7 @@
             print('Warning! The column "{}" contains a new category not seen '
                   'in training data: "{}". Because this was not present in the '
                   'training data, the model cannot use it so it will be '
-                  'removed and encoded as unknown.'.format(
-                col,
-                unseen))
+                  'removed and encoded as unknown.'.format(col, unseen))
 
     def _warn_about_unrepresented_factors(self, X, col):
         """Warn about unrepresented factors."""
@@ -159,10 +142,13 @@
 
 class DataFrameConvertTargetToBinary(TransformerMixin):
     """
-    Convert classification model's predicted col to 0/1 (otherwise won't work with GridSearchCV).
+    Convert classification model's predicted col to 0/1.
+
+    Otherwise won't work with GridSearchCV.
 
     Passes through data for regression models unchanged.
-    This is to simplify the data pipeline logic. (Though that may be a more appropriate place for the logic...)
+    This is to simplify the data pipeline logic, though that may be a more
+    appropriate place for the logic...)
 
     Note that this makes healthcareai only handle N/Y in pred column
     """
@@ -187,8 +173,10 @@
             # Turn off warning around replace
             pd.options.mode.chained_assignment = None  # default='warn'
             # Replace 'Y'/'N' with 1/0
-            # The target variable can either be coded with 'Y/N' or numbers 0, 1, 2, 3, ...
-            if X[self.target_column].dtype == np.int64:  # Added for number labeled target variable.
+            # The target variable can either be coded with 'Y/N' or
+            # numbers 0, 1, 2, 3, ...
+            # Added for number labeled target variable.
+            if X[self.target_column].dtype == np.int64:
                 return X
             else:
                 X[self.target_column].replace(['Y', 'N'], [1, 0], inplace=True)
@@ -280,9 +268,11 @@
     """
     Performs undersampling on a dataframe.
 
-    Must be done BEFORE train/test split so that when we split the under/over sampled dataset.
-
-    Must be done AFTER imputation, since under/over sampling will not work with missing values (imblearn requires target
+    Must be done BEFORE train/test split so that when we split the under/over
+    sampled dataset.
+
+    Must be done AFTER imputation, since under/over sampling will not work with
+    missing values (imblearn requires target
      column to be converted to numerical values)
     """
 
