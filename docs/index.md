# Welcome to Healthcare.ai!

The aim of **healthcareai** is to streamline machine learning in healthcare with two main goals:

- Allow one to easily create models based on tabular data, and deploy a good model that pushes predictions to a database (MSSQL, MySQL, SQLite, CSV).
- Provide tools related to data cleaning, manipulation, and imputation.

## Where's the Source Code?

Find our code at our [Github Repo ![Our Github repo](img/GitHub-Mark-120px-plus.png)](https://github.com/HealthCatalyst/healthcareai-py)

## Do I Want This Package or the [R package](http://healthcare.ai/r)?

Choose this Python package if one of the following apply:

- You're familiar with python
- You're familiar with machine learning
- You're working with 5M+ rows

<<<<<<< HEAD
Otherwise, the [R package](http://healthcareai-r.readthedocs.io) is recommended, as it
currently has more features and R is tends to be more non-programmer-friendly.
=======
Otherwise, the [R package](http://healthcare.ai/r) is recommended, as it
currently has more features and R is tends to be more newbie-friendly. For a comparison of packages and capabilities, check out:

![What can I do with healthcareai?](img/infographic_final.png)
>>>>>>> 68d3ac11
<|MERGE_RESOLUTION|>--- conflicted
+++ resolved
@@ -17,12 +17,7 @@
 - You're familiar with machine learning
 - You're working with 5M+ rows
 
-<<<<<<< HEAD
-Otherwise, the [R package](http://healthcareai-r.readthedocs.io) is recommended, as it
-currently has more features and R is tends to be more non-programmer-friendly.
-=======
 Otherwise, the [R package](http://healthcare.ai/r) is recommended, as it
 currently has more features and R is tends to be more newbie-friendly. For a comparison of packages and capabilities, check out:
 
-![What can I do with healthcareai?](img/infographic_final.png)
->>>>>>> 68d3ac11
+![What can I do with healthcareai?](img/infographic_final.png)